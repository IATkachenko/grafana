/**
 * main app level module
 */
define([
  'angular',
  'jquery',
  'lodash',
  'require',
  'config',
  'bootstrap',
  'angular-route',
  'angular-strap',
  'angular-dragdrop',
  'extend-jquery',
  'bindonce',
],
function (angular, $, _, appLevelRequire) {

  "use strict";

  var app = angular.module('grafana', []),
    // we will keep a reference to each module defined before boot, so that we can
    // go back and allow it to define new features later. Once we boot, this will be false
    pre_boot_modules = [],
    // these are the functions that we need to call to register different
    // features if we define them after boot time
    register_fns = {};

  // This stores the grafana version number
  app.constant('grafanaVersion',"@grafanaVersion@");

  // Use this for cache busting partials
  app.constant('cacheBust',"cache-bust="+Date.now());

  /**
   * Tells the application to watch the module, once bootstraping has completed
   * the modules controller, service, etc. functions will be overwritten to register directly
   * with this application.
   * @param  {[type]} module [description]
   * @return {[type]}        [description]
   */
  app.useModule = function (module) {
    if (pre_boot_modules) {
      pre_boot_modules.push(module);
    } else {
      _.extend(module, register_fns);
    }
    return module;
  };

  app.config(function ($locationProvider, $controllerProvider, $compileProvider, $filterProvider, $provide) {
    $locationProvider.html5Mode(true);
    // this is how the internet told me to dynamically add modules :/
    register_fns.controller = $controllerProvider.register;
    register_fns.directive  = $compileProvider.directive;
    register_fns.factory    = $provide.factory;
    register_fns.service    = $provide.service;
    register_fns.filter     = $filterProvider.register;
  });

  var apps_deps = [
    'ngRoute',
    '$strap.directives',
    'ngDragDrop',
    'grafana',
    'pasvaz.bindonce'
  ];

  var module_types = ['controllers', 'directives', 'factories', 'services', 'filters', 'routes'];

  _.each(module_types, function (type) {
    var module_name = 'grafana.'+type;
    // create the module
    app.useModule(angular.module(module_name, []));
    // push it into the apps dependencies
    apps_deps.push(module_name);
  });

  var preBootRequires = [
    'controllers/all',
    'directives/all',
    'filters/all',
    'components/partials',
    'routes/all',
  ];

  _.each(config.plugins.dependencies, function(dep) {
    preBootRequires.push('../plugins/' + dep);
  });

  app.boot = function() {
<<<<<<< HEAD
    require([
      'controllers/all',
      'directives/all',
      'filters/all',
      'components/partials',
      'routes/p_all',
    ], function () {
=======
    require(preBootRequires, function () {

      // disable tool tip animation
      $.fn.tooltip.defaults.animation = false;
>>>>>>> ec2b4f58

      // bootstrap the app
      angular
        .element(document)
        .ready(function() {
          angular.bootstrap(document, apps_deps)
            .invoke(['$rootScope', function ($rootScope) {
              _.each(pre_boot_modules, function (module) {
                _.extend(module, register_fns);
              });
              pre_boot_modules = false;

              $rootScope.requireContext = appLevelRequire;
              $rootScope.require = function (deps, fn) {
                var $scope = this;
                $scope.requireContext(deps, function () {
                  var deps = _.toArray(arguments);
                  // Check that this is a valid scope.
                  if($scope.$id) {
                    $scope.$apply(function () {
                      fn.apply($scope, deps);
                    });
                  }
                });
              };
            }]);
        });
    });
  };

  return app;
});<|MERGE_RESOLUTION|>--- conflicted
+++ resolved
@@ -14,7 +14,7 @@
   'extend-jquery',
   'bindonce',
 ],
-function (angular, $, _, appLevelRequire) {
+function (angular, $, _, appLevelRequire, config) {
 
   "use strict";
 
@@ -56,6 +56,7 @@
     register_fns.factory    = $provide.factory;
     register_fns.service    = $provide.service;
     register_fns.filter     = $filterProvider.register;
+
   });
 
   var apps_deps = [
@@ -89,20 +90,10 @@
   });
 
   app.boot = function() {
-<<<<<<< HEAD
-    require([
-      'controllers/all',
-      'directives/all',
-      'filters/all',
-      'components/partials',
-      'routes/p_all',
-    ], function () {
-=======
     require(preBootRequires, function () {
 
       // disable tool tip animation
       $.fn.tooltip.defaults.animation = false;
->>>>>>> ec2b4f58
 
       // bootstrap the app
       angular
